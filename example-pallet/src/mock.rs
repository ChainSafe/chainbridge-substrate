--- conflicted
+++ resolved
@@ -88,16 +88,9 @@
     }
 );
 
-<<<<<<< HEAD
-pub const ENDOWED_ID: u64 = 0x1;
-pub const VALIDATOR_A: u64 = 0x2;
-pub const VALIDATOR_B: u64 = 0x3;
-pub const VALIDATOR_C: u64 = 0x4;
-=======
 pub const RELAYER_A: u64 = 0x2;
 pub const RELAYER_B: u64 = 0x3;
 pub const RELAYER_C: u64 = 0x4;
->>>>>>> 5711806b
 pub const ENDOWED_BALANCE: u64 = 100;
 
 pub fn new_test_ext(threshold: u32) -> sp_io::TestExternalities {
