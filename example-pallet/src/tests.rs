#![cfg(test)]

use super::mock::{
<<<<<<< HEAD
    expect_event, new_test_ext, Balances, Bridge, Call, Event, Example, Origin, Test, VALIDATOR_A,
    VALIDATOR_B, VALIDATOR_C,
=======
    assert_events, balances, event_exists, expect_event, new_test_ext, Balances, Bridge, Call,
    Event, Example, Origin, ENDOWED_BALANCE, RELAYER_A, RELAYER_B, RELAYER_C,
>>>>>>> 5711806b
};
use super::*;
use frame_support::dispatch::DispatchError;
use frame_support::{assert_noop, assert_ok};

use codec::Encode;
use sp_core::{blake2_256, H256};

fn make_remark_proposal(hash: H256) -> Call {
    Call::Example(crate::Call::remark(hash))
}

fn make_transfer_proposal(to: u64, amount: u32) -> Call {
    Call::Example(crate::Call::transfer(to, amount))
}

#[test]
fn transfer_hash() {
    new_test_ext(2).execute_with(|| {
        let dest_chain = 1;
        let token_id = vec![1];
        let hash: H256 = "ABC".using_encoded(blake2_256).into();
        let recipient = vec![99];

        assert_ok!(Bridge::whitelist_chain(Origin::ROOT, dest_chain.clone()));
        assert_ok!(Example::transfer_hash(
            Origin::signed(1),
            hash.clone(),
            recipient.clone()
        ));

        expect_event(bridge::RawEvent::AssetTransfer(
            dest_chain,
            1,
            recipient,
            token_id,
            hash.as_ref().to_vec(),
        ));
    })
}

#[test]
fn execute_remark() {
    new_test_ext(2).execute_with(|| {
        let hash: H256 = "ABC".using_encoded(blake2_256).into();
        let proposal = make_remark_proposal(hash.clone());
        let prop_id = 1;

        assert_ok!(Bridge::create_proposal(
            Origin::signed(RELAYER_A),
            prop_id,
            Box::new(proposal.clone())
        ));
        assert_ok!(Bridge::approve(
            Origin::signed(RELAYER_B),
            prop_id,
            Box::new(proposal.clone())
        ));

        event_exists(RawEvent::Remark(hash));
    })
}

#[test]
fn execute_remark_bad_origin() {
    new_test_ext(2).execute_with(|| {
        let hash: H256 = "ABC".using_encoded(blake2_256).into();

        assert_ok!(Example::remark(Origin::signed(Bridge::account_id()), hash));
        // Don't allow any signed origin except from bridge addr
        assert_noop!(
            Example::remark(Origin::signed(RELAYER_A), hash),
            DispatchError::BadOrigin
        );
        // Don't allow root calls
        assert_noop!(
            Example::remark(Origin::ROOT, hash),
            DispatchError::BadOrigin
        );
    })
}

#[test]
fn transfer() {
    new_test_ext(1).execute_with(|| {
        // Check inital state
        let bridge_id: u64 = Bridge::account_id();
        assert_eq!(Balances::free_balance(&bridge_id), ENDOWED_BALANCE);
        // Transfer and check result
        assert_ok!(Example::transfer(
            Origin::signed(Bridge::account_id()),
            RELAYER_A,
            10
        ));
        assert_eq!(Balances::free_balance(&bridge_id), ENDOWED_BALANCE - 10);
        assert_eq!(Balances::free_balance(RELAYER_A), 10);

        assert_events(vec![Event::balances(balances::RawEvent::Transfer(
            Bridge::account_id(),
            RELAYER_A,
            10,
        ))]);
    })
}

#[test]
fn create_sucessful_transfer_proposal() {
    new_test_ext(2).execute_with(|| {
        let prop_id = 1;

        let proposal = make_transfer_proposal(RELAYER_A, 10);

        assert_eq!(Bridge::relayer_threshold(), 2);

        // Create proposal (& vote)
        assert_ok!(Bridge::create_proposal(
            Origin::signed(RELAYER_A),
            prop_id,
            Box::new(proposal.clone())
        ));
        let prop = Bridge::votes((prop_id.clone(), proposal.clone())).unwrap();
        let expected = bridge::ProposalVotes {
            votes_for: vec![RELAYER_A],
            votes_against: vec![],
        };
        assert_eq!(prop, expected);

        // Second relayer votes against
        assert_ok!(Bridge::reject(
            Origin::signed(RELAYER_B),
            prop_id,
            Box::new(proposal.clone())
        ));
        let prop = Bridge::votes((prop_id.clone(), proposal.clone())).unwrap();
        let expected = bridge::ProposalVotes {
            votes_for: vec![RELAYER_A],
            votes_against: vec![RELAYER_B],
        };
        assert_eq!(prop, expected);

        // Third relayer votes in favour
        assert_ok!(Bridge::approve(
            Origin::signed(RELAYER_C),
            prop_id,
            Box::new(proposal.clone())
        ));
        let prop = Bridge::votes((prop_id.clone(), proposal.clone())).unwrap();
        let expected = bridge::ProposalVotes {
            votes_for: vec![RELAYER_A, RELAYER_C],
            votes_against: vec![RELAYER_B],
        };
        assert_eq!(prop, expected);

        assert_eq!(Balances::free_balance(RELAYER_A), 10);
        assert_eq!(
            Balances::free_balance(Bridge::account_id()),
            ENDOWED_BALANCE - 10
        );

        assert_events(vec![
            Event::bridge(bridge::RawEvent::VoteFor(prop_id, RELAYER_A)),
            Event::bridge(bridge::RawEvent::VoteAgainst(prop_id, RELAYER_B)),
            Event::bridge(bridge::RawEvent::VoteFor(prop_id, RELAYER_C)),
            Event::bridge(bridge::RawEvent::ProposalApproved(prop_id)),
            Event::system(system::RawEvent::NewAccount(RELAYER_A)),
            Event::balances(balances::RawEvent::Endowed(RELAYER_A, 10)),
            Event::balances(balances::RawEvent::Transfer(
                Bridge::account_id(),
                RELAYER_A,
                10,
            )),
            Event::bridge(bridge::RawEvent::ProposalSucceeded(prop_id)),
        ]);
    })
}<|MERGE_RESOLUTION|>--- conflicted
+++ resolved
@@ -1,13 +1,8 @@
 #![cfg(test)]
 
 use super::mock::{
-<<<<<<< HEAD
-    expect_event, new_test_ext, Balances, Bridge, Call, Event, Example, Origin, Test, VALIDATOR_A,
-    VALIDATOR_B, VALIDATOR_C,
-=======
     assert_events, balances, event_exists, expect_event, new_test_ext, Balances, Bridge, Call,
     Event, Example, Origin, ENDOWED_BALANCE, RELAYER_A, RELAYER_B, RELAYER_C,
->>>>>>> 5711806b
 };
 use super::*;
 use frame_support::dispatch::DispatchError;
